"""
Validation logic for items in metrics_config.yaml
"""
# pylint: disable=W0611
from enum import Enum
from typing import Dict, Optional, Literal, Any, Annotated, List, Union
from pydantic import BaseModel, RootModel, Field, model_validator, conlist

# pylint: disable=C0115  # no docstring for class Config
# pylint: disable=R0903  # too few methods for class Config
# pylint: disable=W0107  # unneccesary pass in the RootModel classes
# pylint: disable=E0213  # we are defining classes and not class instancees so we don't need "self"


# ____________________________________________________________________________
# ----------------------------------------------------------------------------
#                   metrics_config.yaml Main Configuration
# ----------------------------------------------------------------------------
# ‾‾‾‾‾‾‾‾‾‾‾‾‾‾‾‾‾‾‾‾‾‾‾‾‾‾‾‾‾‾‾‾‾‾‾‾‾‾‾‾‾‾‾‾‾‾‾‾‾‾‾‾‾‾‾‾‾‾‾‾‾‾‾‾‾‾‾‾‾‾‾‾‾‾‾‾

class MetricsConfig(BaseModel):
    """
    Top level structure of the main metrics_config.yaml file.

    Wallet cohorts conform to the structure of a dict keyed on the cohort name and containing
    a dict with keys that match WalletCohortMetricType.
    """
    wallet_cohorts: Optional[Dict[str, 'WalletCohort']] = Field(default=None)
    time_series: Optional[Dict[str, 'TimeSeriesValueColumn']] = Field(default=None)

    model_config = {
        "extra": "forbid",  # Prevent extra fields that are not defined
        "str_max_length": 2000  # Increase the max length of error message string representations
    }

# ============================================================================
# Wallet Cohort Metrics
# ============================================================================

class WalletCohortMetric(str, Enum):
    """
    A list of all valid names of wallet cohort buysell metrics.
    """
    TOTAL_BALANCE = "total_balance"
    TOTAL_HOLDERS = "total_holders"
    TOTAL_BOUGHT = "total_bought"
    TOTAL_SOLD = "total_sold"
    TOTAL_NET_TRANSFERS = "total_net_transfers"
    TOTAL_VOLUME = "total_volume"
    BUYERS_NEW = "buyers_new"
    BUYERS_REPEAT = "buyers_repeat"
    SELLERS_NEW = "sellers_new"
    SELLERS_REPEAT = "sellers_repeat"


class WalletCohort(RootModel[Dict['WalletCohortMetric', 'Metric']]):
    """
    Represents a cohort that contains valid cohort metrics (e.g. total_bought, buyers_new, etc.)
    and their associated modular metrics flattening definitions.
    """
    pass


# ============================================================================
# Time Series Metrics
# ============================================================================

class TimeSeriesValueColumn(RootModel[Dict[str, 'Metric']]):
    """
    Represents a dataset that contains a value_column such as price, volume, etc. and their
    corresponding metrics flattening definitions.

    RootModel is used to define a class that acts as a wrapper around a dictionary.
    """
    pass



# ____________________________________________________________________________
# ~~~~~~~~~~~~~~~~~~~~~~~~~~~~~~~~~~~~~~~~~~~~~~~~~~~~~~~~~~~~~~~~~~~~~~~~~~~~
# Modular Metrics Flattening System
# ~~~~~~~~~~~~~~~~~~~~~~~~~~~~~~~~~~~~~~~~~~~~~~~~~~~~~~~~~~~~~~~~~~~~~~~~~~~~
# ‾‾‾‾‾‾‾‾‾‾‾‾‾‾‾‾‾‾‾‾‾‾‾‾‾‾‾‾‾‾‾‾‾‾‾‾‾‾‾‾‾‾‾‾‾‾‾‾‾‾‾‾‾‾‾‾‾‾‾‾‾‾‾‾‾‾‾‾‾‾‾‾‾‾‾‾

class Metric(BaseModel):
    """
    The Metric config class defines how a time series should be flattened into a single row by
    specifying the columns that will show up in the row, e.g. sum of buyers_new in the sharks
    cohort. These are the three ways that metrics can be generated from time series data:

    * Aggregations are calculations that flatten an entire series, e.g. sum, last, max, etc. The
        Bucket

    * RollingMetrics split the time series into x lookback_periods of y window_duration days. The
        lookback periods can then be flattened into Aggregations or compared with each other
        using Comparisons.

    * Indicator metrics are transformations that result in a new time series, e.g. SMA, EMA, RSI.
        Indicator metrics can flattened through Aggregations or RollingMetrics.

    Finally, all of these types of metrics can be scaled using ScalingConfig after they've been
    calculated. Scaling is applied to the dataframe containing every coin_id's values for the
    metric and done as part of preprocessing.
    """
    aggregations: Optional[Dict['AggregationType', 'AggregationConfig']] = Field(default=None)
    rolling: Optional['RollingMetrics'] = Field(default=None)
    indicators: Optional[Dict[str, 'Indicators']] = Field(default=None)

    model_config = {
        "extra": "forbid",  # Prevent extra fields that are not defined
    }

    @model_validator(mode='after')
    def remove_empty_fields(cls, values):
        """
        Remove all empty dictionaries, None values, or empty lists from the nested structure.
        """
        values_dict = values.model_dump(exclude_none=True)  # Exclude None values
        cleaned_dict = remove_empty_dicts(values_dict)  # Recursively remove empty dictionaries
        return cleaned_dict

def remove_empty_dicts(data):
    """
    Recursively remove all empty dictionaries from a nested structure.
    """
    if isinstance(data, dict):
        return {k: remove_empty_dicts(v) for k, v in data.items() if v not in [None, {}, []]}
    elif isinstance(data, list):
        return [remove_empty_dicts(item) for item in data if item not in [None, {}, []]]
    else:
        return data


# Modular Metrics: Aggregations
# ~~~~~~~~~~~~~~~~~~~~~~~~~~~~~
class AggregationType(str, Enum):
    """
    List of aggregation functions that can be applied
    """
    SUM = "sum"
    MEAN = "mean"
    MEDIAN = "median"
    STD = "std"
    MAX = "max"
    MIN = "min"
    FIRST = "first"
    LAST = "last"

class AggregationConfig(BaseModel):
    """
    Defines the configuration for each aggregation type.
    An aggregation can have a scaling field or a buckets field.
    """
    scaling: Optional['ScalingType'] = Field(default=None)
    buckets: Optional['BucketsList'] = Field(default=None)

    model_config = {
        "extra": "forbid",  # Prevent extra fields that are not defined
    }


# Modular Metrics: Buckets
# ~~~~~~~~~~~~~~~~~~~~~~~~~~~
class BucketsList(RootModel[List[Dict[str, Union[float, str]]]]):
    """
    Represents a collection of bucket tiers, ensuring that one bucket contains 'remainder'.
    The RootModel now directly supports a list of dictionaries, where the key is the label
    and the value is the threshold.
    """

    @model_validator(mode='after')
    def validate_remainder_bucket(cls, values):
        """confirms that a bucket has the 'remainder' value """
        remainder_found = any("remainder" in bucket.values() for bucket in values.root)
        if not remainder_found:
            raise ValueError("At least one bucket must have the 'remainder' value.")
        return values


# Modular Metrics: RollingMetrics and Comparisons
# ~~~~~~~~~~~~~~~~~~~~~~~~~~~~~~~~~~~~~~~~~~~~~~~
class ComparisonType(str, Enum):
    """
    List of functions that can be used to compare rolling metric periods.
    """
    CHANGE = "change"
    PCT_CHANGE = "pct_change"


class RollingMetrics(BaseModel):
    """
    Rolling metrics generates a column for each {lookback_period} that last for
    {window_duration} days which can then be flattened through Aggregations or Comparisons.
    """
    window_duration: Annotated[int, Field(gt=0)]  # Must be an integer > 0
    lookback_periods: Annotated[int, Field(gt=0)]  # Must be an integer > 0
    aggregations: Optional[Dict['AggregationType', 'AggregationConfig']] = Field(default=None)
    comparisons: Optional[Dict[ComparisonType, Optional['ScalingConfig']]] = Field(default=None)

    model_config = {
        "extra": "forbid",  # Prevent extra fields that are not defined
    }

    @model_validator(mode='after')
    def validate_comparisons_scaling(cls, values):
        """
        Validate that all ComparisonType entries in comparisons have a valid 'scaling' config.
        """
        comparisons = values.comparisons  # Access attribute directly
        if comparisons:
            for comparison_type, scaling_config in comparisons.items():
                if not scaling_config or not scaling_config.scaling:
                    raise ValueError(
                        f"Comparison '{comparison_type}' requires a valid 'scaling' configuration."
                        )
        return values


class Comparisons(BaseModel):
    """
    Comparisons are performed between the first and last value in any given lookback_period.

    See feature_engineering.calculate_comparisons().
    """
    comparison_type: ComparisonType
    scaling: Optional['ScalingConfig'] = Field(default=None)


# Modular Metrics: Indicators
# ~~~~~~~~~~~~~~~~~~~~~~~~~~~
class IndicatorType(str, Enum):
    """
    List of technical analysis indicators that can be created
    """
    SMA = "sma"
    EMA = "ema"

class Indicators(BaseModel):
    parameters: Dict[str, Any]  # Flexible to handle unique parameters
    aggregations: Optional[Dict['AggregationType', 'AggregationConfig']] = Field(default=None)
    rolling: Optional['RollingMetrics'] = Field(default=None)


# Modular Metrics: ScalingConfig
# ~~~~~~~~~~~~~~~~~~~~~~~~~~~~~~
class ScalingType(str, Enum):
    """
    List of scaling methods that can be applied
    """
    STANDARD = "standard"
    MINMAX = "minmax"
    LOG = "log"
    NONE = "none"

class ScalingConfig(BaseModel):
    """
    Configuration for applying scaling to metrics.
    """
    scaling: ScalingType  # Make scaling required for any ComparisonType
<<<<<<< HEAD


# ____________________________________________________________________________
# ----------------------------------------------------------------------------
#                      config.yaml Main Configuration
# ----------------------------------------------------------------------------
# ‾‾‾‾‾‾‾‾‾‾‾‾‾‾‾‾‾‾‾‾‾‾‾‾‾‾‾‾‾‾‾‾‾‾‾‾‾‾‾‾‾‾‾‾‾‾‾‾‾‾‾‾‾‾‾‾‾‾‾‾‾‾‾‾‾‾‾‾‾‾‾‾‾‾‾‾

class MetricsConfig(BaseModel):
    """
    Top level structure of the main metrics_config.yaml file.

    Wallet cohorts conform to the structure of a dict keyed on the cohort name and containing
    a dict with keys that match WalletCohortMetricType.
    """
    wallet_cohorts: Optional[Dict[str, 'WalletCohort']] = Field(default=None)
    time_series: Optional[Dict[str, 'TimeSeriesValueColumn']] = Field(default=None)

=======
>>>>>>> fd12bd8c
    model_config = {
        "extra": "forbid",  # Prevent extra fields that are not defined
    }


# ============================================================================
# Model Rebuilding
# ============================================================================

MetricsConfig.model_rebuild()<|MERGE_RESOLUTION|>--- conflicted
+++ resolved
@@ -257,27 +257,6 @@
     Configuration for applying scaling to metrics.
     """
     scaling: ScalingType  # Make scaling required for any ComparisonType
-<<<<<<< HEAD
-
-
-# ____________________________________________________________________________
-# ----------------------------------------------------------------------------
-#                      config.yaml Main Configuration
-# ----------------------------------------------------------------------------
-# ‾‾‾‾‾‾‾‾‾‾‾‾‾‾‾‾‾‾‾‾‾‾‾‾‾‾‾‾‾‾‾‾‾‾‾‾‾‾‾‾‾‾‾‾‾‾‾‾‾‾‾‾‾‾‾‾‾‾‾‾‾‾‾‾‾‾‾‾‾‾‾‾‾‾‾‾
-
-class MetricsConfig(BaseModel):
-    """
-    Top level structure of the main metrics_config.yaml file.
-
-    Wallet cohorts conform to the structure of a dict keyed on the cohort name and containing
-    a dict with keys that match WalletCohortMetricType.
-    """
-    wallet_cohorts: Optional[Dict[str, 'WalletCohort']] = Field(default=None)
-    time_series: Optional[Dict[str, 'TimeSeriesValueColumn']] = Field(default=None)
-
-=======
->>>>>>> fd12bd8c
     model_config = {
         "extra": "forbid",  # Prevent extra fields that are not defined
     }
