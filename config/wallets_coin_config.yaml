# CoinModel Config

# Automatically filled in based on wallets_config.yaml
training_data: #CoinModel
    # dataset: automatically filled
    # parquet_folder: automatically filled
    # coins_wallet_scores_folder: automatically filled

    coin_epochs_validation: [
        0,
<<<<<<< HEAD
        30
    ]

    coin_epoch_lookbacks: [  # How many days prior to the modeling period each window begins
        # 0,
=======
>>>>>>> d304a253
        -180,
        -360,

        -30,
        -60,
        -90,
        -120,
        -240,
        -300,
        # -420,
        # -480,
        # -540,
        # -600,
        # -660,
        # -720,
        # -780,
        # -840,
        # -900,
        # -960,
        # -1020,
        # -1080,
        # -1140,
        # -1200
    ]


# CoinModel Cleaning
# Variables used to clean and filter raw data before training data is built
data_cleaning: #CoinModel

    # Market data filters
    max_initial_market_cap: 999150_000_000  # coins above this market cap as of the start of the training period will be removed from all datasets
    max_gap_days: 30  # Maximum consecutive missing days to fill in price gaps (e.g., price interpolation for gaps up to 2 days)
    min_daily_volume: 500 # Minimum average daily volume the coin must have


# CoinModel Wallet Scores
wallet_scores: #CoinModel

    #KeyParam Scores to include as segments + metrics
    score_params:
        # Return Rate
        # cw_return_rate_min_000:
        #     target_variable: cw_crypto_net_gain/max_investment/base
        #     target_var_min_threshold: 0.00
        #     target_var_max_threshold: .inf
        #     y_pred_threshold: 0.85

        # cw_return_rate_min_005:
        #     target_variable: cw_crypto_net_gain/max_investment/base
        #     target_var_min_threshold: 0.05
        #     target_var_max_threshold: .inf
        #     y_pred_threshold: 0.85

        cw_return_rate_min_025:
            target_variable: cw_crypto_net_gain/max_investment/base
            target_var_min_threshold: .25
            target_var_max_threshold: .inf
            y_pred_threshold: 0.85

        cw_return_rate_min_040:
            target_variable: cw_crypto_net_gain/max_investment/base
            target_var_min_threshold: .40
            target_var_max_threshold: .inf
            y_pred_threshold: 0.85

        # # Tests
        # cw_return_rate_min_060:
        #     target_variable: cw_crypto_net_gain/max_investment/base
        #     target_var_min_threshold: .60
        #     target_var_max_threshold: .inf
        #     y_pred_threshold: 0.85

        # cw_return_rate_min_080:
        #     target_variable: cw_crypto_net_gain/max_investment/base
        #     target_var_min_threshold: .80
        #     target_var_max_threshold: .inf
        #     y_pred_threshold: 0.85

        # cw_return_rate_max_-005:
        #     target_variable: cw_crypto_net_gain/max_investment/base
        #     target_var_min_threshold: -.inf
        #     target_var_max_threshold: -0.05
        #     y_pred_threshold: 0.85

        cw_return_rate_max_-025:
            target_variable: cw_crypto_net_gain/max_investment/base
            target_var_min_threshold: -.inf
            target_var_max_threshold: -0.25
            y_pred_threshold: 0.85

        # return_rate_min_005:
        #     target_variable: crypto_net_gain/max_investment/base
        #     target_var_min_threshold: .05
        #     target_var_max_threshold: .inf
        #     y_pred_threshold: 0.85

        # return_rate_min_025:
        #     target_variable: crypto_net_gain/max_investment/base
        #     target_var_min_threshold: .25
        #     target_var_max_threshold: .inf
        #     y_pred_threshold: 0.85

        # return_rate_min_040:
        #     target_variable: crypto_net_gain/max_investment/base
        #     target_var_min_threshold: .40
        #     target_var_max_threshold: .inf
        #     y_pred_threshold: 0.85

        cw_net_flows_rate_min_025:
            target_variable: cw_crypto_net_flows/crypto_inflows/base
            target_var_min_threshold: 0.25
            target_var_max_threshold: .inf
            y_pred_threshold: 0.85

        cw_net_flows_rate_min_-025:
            target_variable: cw_crypto_net_flows/crypto_inflows/base
            target_var_min_threshold: -0.25
            target_var_max_threshold: .inf
            y_pred_threshold: 0.85

        cw_net_flows_rate_min_-005:
            target_variable: cw_crypto_net_flows/crypto_inflows/base
            target_var_min_threshold: -0.05
            target_var_max_threshold: .inf
            y_pred_threshold: 0.85

        cw_net_flows_rate_min_005:
            target_variable: cw_crypto_net_flows/crypto_inflows/base
            target_var_min_threshold: 0.05
            target_var_max_threshold: .inf
            y_pred_threshold: 0.85

        cw_net_flows_rate_min_040:
            target_variable: cw_crypto_net_flows/crypto_inflows/base
            target_var_min_threshold: 0.40
            target_var_max_threshold: .inf
            y_pred_threshold: 0.85

        cw_net_flows_rate_max_-40:
            target_variable: cw_crypto_net_flows/crypto_inflows/base
            target_var_min_threshold: -0.40
            target_var_max_threshold: .inf
            y_pred_threshold: 0.85

        # cw_return_rate_regression:
        #     target_variable: cw_crypto_net_gain/max_investment/winsorized
        #     model_type: regression

        # return_rate_regression:
        #     target_variable: crypto_net_gain/max_investment/winsorized
        #     model_type: regression

        # # USD Metrics
        # cw_net_gain_min_1000:
        #     target_variable: cw_crypto_net_gain
        #     target_var_min_threshold: 1000
        #     target_var_max_threshold: .inf
        #     y_pred_threshold: 0.9

        # cw_net_flows_min_1000:
        #     target_variable: cw_crypto_net_flows
        #     target_var_min_threshold: 1000
        #     target_var_max_threshold: .inf
        #     y_pred_threshold: 0.9


# CoinModel Segments
wallet_segments: #CoinModel

    wallet_scores_binary_segments: True
    wallet_scores_residuals_segments: False
    wallet_scores_confidence_segments: False

    # score_segment_quantiles: [0.95]  # higher is better; how to assign wallet a score segment
    # score_segment_quantiles: [0.15, 0.85]  # higher is better; how to assign wallet a score segment

    # training_period_cluster_groups: [2,5]  # which n clusters assignment from the training period to segment by


# CoinModel Features
features: #CoinModel

    # Which scores will have distribution metrics created
    score_distributions: [
        # cw_return_rate_min_000,
        # cw_return_rate_min_005,
        # cw_return_rate_min_025,
        cw_return_rate_min_040,
        # cw_return_rate_min_060,
        # cw_return_rate_min_080,
        # cw_return_rate_max_-005,
        cw_return_rate_max_-025,
        # return_rate_min_005,
        # return_rate_min_025,
        # return_rate_min_040,
        cw_net_flows_rate_min_025,
        # cw_return_rate_regression,
        # return_rate_regression,
        # cw_net_gain_min_1000,
        # cw_net_flows_min_1000,
    ]

    # Features from the feature_engineering directory
    toggle_coin_flow_model_features: False

    # Score features params
    usd_materiality: 20 # Wallets with volume/balances below this won't be counted in medians/distributions/etc

    # Metrics to drop based on low observed importance
    drop_trading_metrics: [
        # crypto_cash_buys,
        # crypto_cash_sells,
        crypto_inflows,
        # crypto_net_cash_flows,
        crypto_net_flows,
        # crypto_net_gain,
        crypto_outflows,
        max_investment,
        # total_volume,
        # unique_coins_traded,
        average_transaction,
    ]

    # Macroeconomic features: most params are in wallets_coins_metrics_config.yaml
    toggle_macro_features: True  # whether to build macro features
    max_macro_lookback: 180  # Maximum macroeconomic features lookback days for wallets_coins_metrics_config


# CoinModel Modeling Config
# Variables used in the generation of the validation period coin model
coin_modeling: #CoinModel

    #KeyParam Model Type
    # Target variable parameters
    model_type: regression  # "regression" or "classification"
    # model_type: classification  # "regression" or "classification"

    #KeyParam Target Variable
    # target_variable: coin_return_winsorized
    # target_variable: coin_return
    target_variable: coin_return_pctile_full
    target_var_min_threshold: .7  # a classification model will try to predict the target var above this value
    y_pred_threshold: 0.6  # scores above this probability threshold are positive predictions

    returns_winsorization: 0.005


    #KeyParam Modeling Cohort Definition
    # Thresholds for coin inclusion in training data
    min_cohort_wallets: 25  # how many wallets must hold a coin for the coin to be elegible for forecasting
    min_cohort_balance: 20000  # how much USD all wallets must hold for the coin to be elegible for forecasting

    # Thresholds for coin inclusion in training data
    min_market_cap: 000_000  # coins below this market cap will not be included in performance assessments
    max_market_cap: 999150_000_000  # coins above this market cap will not be included in performance assessments

    # Train/Test/Eval split
    test_size: 0.2  # what % of the total population will be used as test
    eval_size: 0.05  # what % used for the early stopping eval set

    # Metaparameters
    verbose_estimators: True  # whether to print each estimator's scores


    # CoinModel Feature Selection
    # Params used to remove unnecessary features
    feature_selection:

        drop_patterns: [

            # Segment Category
            # all_wallets*,
            # score_quantile|*,
            # score_binary|*,
            wallet_cohorts|*,
            time_series|*,
            # macro|*,
            # training_clusters|*,

            # Segment Family
            score_binary|cw_net_flows_min_1000/*,
            score_binary|cw_net_gain_min_1000/*,
            score_binary|cw_return_rate_min_000/*,
            score_binary|cw_return_rate_min_005/*,
            score_binary|cw_return_rate_min_025/*,
            score_binary|cw_return_rate_min_040/*,
            # score_binary|cw_net_flows_rate_min_025/*,
            score_binary|cw_return_rate_max_-005/*,
            # score_binary|cw_return_rate_max_-025/*,
            score_binary|cw_return_rate_min_060/*,
            score_binary|cw_return_rate_min_080/*,
            score_binary|return_rate_min_005/*,
            score_binary|return_rate_min_025/*,
            score_binary|return_rate_min_040/*,

            # wallet_cohorts|whales_longterm|*,
            # wallet_cohorts|normies|*,

            # macro|global_market_cap/*,
            # # macro|btc_mvrv_z_score/*,
            # macro|btc_vdd_multiple/*,
            # macro|gtrends_altcoin_worldwide/*,
            # macro|gtrends_memecoin_us/*,
            # macro|btc_price/*,

            macro|global_market_cap/rsi_30*,
            macro|global_market_cap/std_*,
            macro|global_market_cap/last_*,
            macro|btc_vdd_multiple/std_*,
            macro|btc_vdd_multiple/last_*,
            # macro|gtrends_altcoin_worldwide/std_*,
            macro|gtrends_altcoin_worldwide/last_*,
            # macro|gtrends_memecoin_us/std_*,
            macro|gtrends_memecoin_us/last_*,
            # macro|btc_mvrv_z_score/std_*,
            # macro|btc_mvrv_z_score/last_*,
            macro|btc_price/std_*,

            # # Segment Value
            'training_clusters|k5_cluster/cluster_0|*',
            'training_clusters|k5_cluster/cluster_1|*',
            'training_clusters|k5_cluster/cluster_2|*',
            'training_clusters|k5_cluster/cluster_3|*',
            'training_clusters|k5_cluster/cluster_4|*',

            # Metric
            # time_series|market_data|price*,
            # time_series|market_data|volume*,
            # time_series|market_data|*period_1,
            # time_series|market_data|*period_2,
            # time_series|market_data|*period_3,

            # wallet_cohorts|*|*period_1,
            # wallet_cohorts|*|*period_2,
            # wallet_cohorts|*|*period_3,
            # wallet_cohorts|*|buyers_new*,
            # wallet_cohorts|*|total_bought*,
            # wallet_cohorts|*|total_holders*,
            # wallet_cohorts|*|total_balance*,
            # wallet_cohorts|*|total_sold*,



            # Metric Detail
            '*|trading/crypto_cash_buys|*',
            '*|trading/crypto_cash_sells|*',
            '*|trading/crypto_inflows|*',
            '*|trading/crypto_net_cash_flows|*',
            '*|trading/crypto_net_flows|*',
            # # '*|trading/crypto_net_gain|*',
            '*|trading/crypto_outflows|*',
            '*|trading/max_investment|*',
            # '*|trading/total_volume|*',
            # '*|trading/unique_coins_traded|*',
            '*|trading/average_transaction|*',
            '*|balances/usd_balance_starting*|*',
            '*|balances/usd_balance_ending*|*',


            # Transformation Category
            # '*|aggregations/*',
            # '*|score_dist/*',
            '*|score_wtd/*',

            'training_clusters|*|score_dist/*',
            'training_clusters|*|score_wtd/*',


            # Transformation Base
            '*|*/cw_net_flows_min_1000_score/*',
            '*|*/cw_net_gain_min_1000_score/*',
            '*|*/cw_return_rate_min_000_score/*',
            '*|*/cw_return_rate_min_005_score/*',
            '*|*/cw_return_rate_min_025_score/*',
            '*|*/cw_return_rate_min_040_score/*',
            '*|*/cw_net_flows_rate_min_025_score/*',
            '*|*/cw_return_rate_max_-005_score/*',
            '*|*/cw_return_rate_max_-025_score/*',
            '*|*/cw_return_rate_min_060_score/*',
            '*|*/cw_return_rate_min_080_score/*',
            '*|*/return_rate_min_005_score/*',
            '*|*/return_rate_min_025_score/*',
            '*|*/return_rate_min_040_score/*',
            '*|*/cw_return_rate_regression_score/*',
            '*|*/return_rate_regression_score/*',

            # '*|score_dist/*',
            # '*|score_dist/*_median',
            # '*|score_dist/*_p05',
            # '*|score_dist/*_p10',
            # '*|score_dist/*_p90',
            # '*|score_dist/*_p95',
            # '*|score_dist/*_std',

            # Transformation Method
            # '*/sum',
            # '*/sum_pct',
            '*/count',
            '*/count_pct',

            '*|*/*/kurt',
            # '*|*/*/median',
            '*|*/*/p002',
            '*|*/*/p01',
            # '*|*/*/p05',
            # '*|*/*/p10',
            # '*|*/*/p90',
            '*|*/*/p95',
            # '*|*/*/p99',
            # '*|*/*/p998',
            '*|*/*/skew',
            '*|*/*/std',


        ]

        # Correlation/variance-based removal
        scale_before_selection: False # whether to apply variance thresholds before or after scaling data
        variance_threshold: 0.00 # features with this level of variance or less will be removed
        correlation_threshold: 1.999 # features above this correlation coefficient will be removed
        protected_features: []

    # CoinModel Params
    model_params:
        n_estimators: 400
        max_depth: 4
        min_child_weight: 10
        learning_rate: 0.02
        colsample_bytree: 1.0
        subsample: 0.9
        gamma: 0.02
        max_bin: 256
        early_stopping_rounds: 20
        eval_metric: rmse

        # non modeling metaparams
        random_state: 42
        n_jobs: -1

        scale_pos_weight: 20  # used for oversampling; number is a ratio of neg:pos, e.g. 20 means 20neg:1pos


    # CoinModel Grid Search
    grid_search_params:

        #KeyParam Grid Search
        # -------------------------------
        # enabled: True
        # -------------------------------

        # Search Methodology
        drop_patterns_include_n_features: 1  # if set to n, the drop_patterns grid search will apply all but n patterns for each model. otherwise, it will apply 1 drop pattern in each model.

        n_iter: 400  # random search limit
        n_splits: 5  # cv splits
        regressor_scoring: neg_root_mean_squared_error
        # classifier_scoring: validation_auc_scorer
        classifier_scoring: validation_top_percentile_returns_scorer
        percentile_threshold: 0.005

        build_post_search_model: False  # whether to build a model after the grid search
        verbose_level: 3  # 3 outputs model performance but not training scores


        # Params
        param_grid:

            # # Depth and Child Weight
            # estimator__max_depth: [3,4,5,6]
            # estimator__min_child_weight: [10,15,20,25]

            # Col/Row Sampling
            # estimator__subsample: [0.5, .6, .7, .8, .9, 1.0]
            # estimator__colsample_bytree: [0.9, 1.0]

            # # Model Speed
            # estimator__tree_method: [hist, approx, auto]
            # estimator__max_bin: [64, 128, 256]
            # estimator__gamma: [0.0, 0.1, 1.0]  # controls the minimum loss reduction needed to split a node

            # # Tree Training Speed Overrides
            # estimator__n_estimators: [150]
            # estimator__learning_rate: [0.02]

            # Optimize for Speed
            estimator__n_jobs: [4]  # how many models to build at once
            estimator__nthread: [4]  # how many threads each model can use
            # estimator__max_bin: [128]
            # estimator__tree_method: [hist]

            drop_columns__drop_patterns: [
                # 'feature_retainer',

                macro|global_market_cap/rsi_30*,
                macro|global_market_cap/std_*,
                macro|global_market_cap/last_*,
                macro|btc_vdd_multiple/std_*,
                macro|btc_vdd_multiple/last_*,
                macro|gtrends_altcoin_worldwide/std_*,
                macro|gtrends_altcoin_worldwide/last_*,
                macro|gtrends_memecoin_us/std_*,
                macro|gtrends_memecoin_us/last_*,
                macro|btc_mvrv_z_score/std_*,
                macro|btc_mvrv_z_score/last_*,
                macro|btc_price/std_*,


            ]




    # Coin model workflow params
    score_name: net_gain_max_investment_winsorized_base  # reference name for feature columns etc


# CoinModel Multithreading
# Determines how many workers will be used in multithreading executions
n_threads: #CoinModel
    cw_flattening_threads: 24  # multithreads flattening in wallet_metrics_flattening.py<|MERGE_RESOLUTION|>--- conflicted
+++ resolved
@@ -8,14 +8,11 @@
 
     coin_epochs_validation: [
         0,
-<<<<<<< HEAD
         30
     ]
 
     coin_epoch_lookbacks: [  # How many days prior to the modeling period each window begins
         # 0,
-=======
->>>>>>> d304a253
         -180,
         -360,
 
