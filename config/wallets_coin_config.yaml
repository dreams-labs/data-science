# CheckpointValidation
# CoinModel Config

# CheckpointValidation
# CoinModel Cleaning
# Variables used to clean and filter raw data before training data is built
data_cleaning:

    # Market data filters
    max_initial_market_cap: 999150_000_000  # coins above this market cap as of the start of the training period will be removed from all datasets
    max_gap_days: 50  # Maximum consecutive missing days to fill in price gaps (e.g., price interpolation for gaps up to 2 days)
    min_daily_volume: 500 # Minimum average daily volume the coin must have


# Variables used for comnverting the wallet scores into coin forecasts
coin_validation_analysis:

    # Forecasting methods
    top_n: 5  # how many of the top coins of a given sort method will be included in performance assessments
    sort_method: top_wallet_balance_pct  # which coin wallet metric to use for coin forecast rankings


# CheckpointValidation
# CoinModel Segments
wallet_segments:

    # Scores to include as segments + metrics
    wallet_scores_path: temp/wallet_modeling_score_dfs
    wallet_scores: [
<<<<<<< HEAD
        net_gain_max_investment_winsorized_base
=======
        net_gain_max_investment_winsorized
>>>>>>> 1a76f335
        # net_gain_winsorized_dda619_grid,
        # net_flows_max_investment_dda619_grid,
        # net_gain_dda619_grid,
    ]
    wallet_scores_residuals_segments: False
    wallet_scores_confidence_segments: False

    # score_segment_quantiles: [0.15, 0.85]  # higher is better; how to assign wallet a score segment
    score_segment_quantiles: [0.05, 0.15, 0.5, 0.85, 0.95]  # higher is better; how to assign wallet a score segment
    training_period_cluster_groups: [4]  # which n clusters assignment from the training period to segment by

    # where to save local files
    parquet_folder: temp/coin_modeling_dfs


# CheckpointValidation
# CoinModel Features
wallet_features:

    # Balance metrics params
    wallet_balance_dates: [
        # TODO: needs profits imputation logic to use dates other than modeling start/end
        '2024-10-31'
    ]

    # Score features params
    usd_materiality: 20 # Wallets with volume/balances below this won't be counted in medians/distributions/etc

    # Metrics to drop based on low observed importance
    drop_trading_metrics: [
        average_transaction
    ]


# CheckpointValidation
# CoinModel Modeling Config
# Variables used in the generation of the validation period coin model
coin_modeling:

    # Thresholds for coin inclusion in training data
<<<<<<< HEAD
    min_cohort_wallets: 25  # how many wallets must hold a coin for the coin to be elegible for forecasting
    min_cohort_balance: 10  # how much USD all wallets must hold for the coin to be elegible for forecasting
=======
    min_cohort_wallets: 50  # how many wallets must hold a coin for the coin to be elegible for forecasting
    min_cohort_balance: 10_000  # how much USD all wallets must hold for the coin to be elegible for forecasting
>>>>>>> 1a76f335

    # Thresholds for coin inclusion in training data
    min_market_cap: 000_000  # coins below this market cap will not be included in performance assessments
    max_market_cap: 999150_000_000  # coins above this market cap will not be included in performance assessments

    # Target variable parameters
    target_variable: coin_return_winsorized
    # target_variable: coin_return_pctile_full
    # target_variable: coin_return_pctile
    returns_winsorization: 0.1

    # Train/Test/Eval split
    test_size: 0.1  # what % of the total population will be used as test
    eval_size: 0.05  # what % used for the early stopping eval set



    # CheckpointValidation
    # CoinModel Feature Selection
    # Params used to remove unnecessary features
    feature_selection:

        # Column patterns to remove
        drop_patterns: [
            # Facts
            # -----
            all_wallets*,

            # score_quantile|*,
            score_quantile|*_residual*,
            # net_flows_max_investment_dda619_grid_residual*,
            # net_flows_max_investment_dda619_grid_residual*,
            # score_quantile|net_gain_max_investment_winsorized_base_score/15_85pct|*,
            # score_quantile|net_gain_max_investment_winsorized_base_score/0_5pct|*,
            # score_quantile|net_gain_max_investment_winsorized_base_score/5_15pct|*,
            score_quantile|net_gain_max_investment_winsorized_base_score/15_50pct|*,
            score_quantile|net_gain_max_investment_winsorized_base_score/50_85pct|*,
            score_quantile|net_gain_max_investment_winsorized_base_score/85_95pct|*,
            # score_quantile|net_gain_max_investment_winsorized_base_score/95_100pct|*,


            # training_clusters|*,
            training_clusters|k2_cluster/cluster_0|*,
            training_clusters|k2_cluster/cluster_1|*,
            training_clusters|k4_cluster/cluster_0|*,
            training_clusters|k4_cluster/cluster_1|*,
            # training_clusters|k4_cluster/cluster_2|*,
            # training_clusters|k4_cluster/cluster_3|*,

            # time_series|*,
            time_series|market_data|market_cap_last,
            time_series|market_data|mfi_first,
            time_series|market_data|mfi_last,
            time_series|market_data|obv_last,
            time_series|market_data|price_rsi_14_first,
            # time_series|market_data|price_rsi_14_last,
            time_series|market_data|price_sma_5_pct_change_15d_period_1,
            time_series|market_data|price_sma_5_pct_change_15d_period_2,
            time_series|market_data|price_sma_5_pct_change_15d_period_3,
            time_series|market_data|price_sma_5_pct_change_15d_period_4,
            time_series|market_data|volume_pct_change_15d_period_1,
            time_series|market_data|volume_pct_change_15d_period_2,
            # time_series|market_data|volume_pct_change_15d_period_3,
            # time_series|market_data|volume_pct_change_15d_period_4,
            time_series|market_data|volume_sum_15d_period_1,
            time_series|market_data|volume_sum_15d_period_2,
            time_series|market_data|volume_sum_15d_period_3,
            time_series|market_data|volume_sum_15d_period_4,

            # wallet_cohorts|*,
            wallet_cohorts|normies|buyers_new_sum_15d_period_1,
            wallet_cohorts|normies|buyers_new_sum_15d_period_2,
            wallet_cohorts|normies|total_balance_last_15d_period_1,
            wallet_cohorts|normies|total_balance_last_15d_period_2,
            wallet_cohorts|normies|total_bought_sum_15d_period_1,
            wallet_cohorts|normies|total_bought_sum_15d_period_2,
            wallet_cohorts|normies|total_holders_last_15d_period_1,
            wallet_cohorts|normies|total_holders_last_15d_period_2,
            wallet_cohorts|normies|total_sold_sum_15d_period_1,
            wallet_cohorts|normies|total_sold_sum_15d_period_2,
            wallet_cohorts|whales|buyers_new_sum,
            # wallet_cohorts|whales|buyers_repeat_sum_15d_period_1,
            # wallet_cohorts|whales|buyers_repeat_sum_15d_period_2,
            wallet_cohorts|whales|total_balance_last_15d_period_1,
            wallet_cohorts|whales|total_balance_last_15d_period_2,
            wallet_cohorts|whales|total_bought_sum_15d_period_1,
            wallet_cohorts|whales|total_bought_sum_15d_period_2,

            # Metrics
            # -------
            '*|trading/crypto_cash_buys|*',
            '*|trading/crypto_cash_sells|*',
            # '*|trading/crypto_inflows|*',
            '*|trading/crypto_net_cash_flows|*',
            # '*|trading/crypto_net_flows|*',
            # '*|trading/crypto_net_gain|*',
            '*|trading/crypto_outflows|*',
            '*|trading/max_investment|*',
            '*|trading/total_volume|*',
            # '*|trading/unique_coins_traded|*',
            # '*|balances/usd_balance_241031|*',


            # Transformations
            # ---------------
            '*|aggregations/sum',
            '*|aggregations/sum_pct',
            '*|aggregations/count_pct',
            '*|aggregations/count',

            # '*|score_dist/*',
            # '*|score_dist/net_gain_winsorized_dda619_grid_score_median',
            '*|score_dist/net_gain_winsorized_dda619_grid_score_p10',
            # '*|score_dist/net_gain_winsorized_dda619_grid_score_p90',
            # '*|score_dist/net_gain_winsorized_dda619_grid_score_std',
            # '*|score_dist/net_gain_winsorized_dda619_grid_residual_median',
            # '*|score_dist/net_gain_winsorized_dda619_grid_residual_p10',
            # '*|score_dist/net_gain_winsorized_dda619_grid_residual_p90',
            # '*|score_dist/net_gain_winsorized_dda619_grid_residual_std',
            # '*|score_wtd/*',
            '*_score_median',
            # '*_score_p90'
        ]

        # Correlation/variance-based removal
        scale_before_selection: False # whether to apply variance thresholds before or after scaling data
        variance_threshold: 0.00 # features with this level of variance or less will be removed
        correlation_threshold: 1.999 # features above this correlation coefficient will be removed
        protected_features: []

    # CheckpointValidation
    # CoinModel Params
    model_type: xgb
    model_params:
        n_estimators: 400
        max_depth: 3
        min_child_weight: 10
        learning_rate: 0.02
        colsample_bytree: 1.0
        subsample: 1.0
        gamma: 0.02
        max_bin: 256
        early_stopping_rounds: 20
        eval_metric: rmse

        # non modeling metaparams
        random_state: 42
        n_jobs: -1

    # CheckpointValidation
    # CoinModel Grid Search
    grid_search_params:

        # -------------------------------
        # enabled: True
        # -------------------------------

        # Search Methodology
        drop_patterns_include_n_features: 1

        n_iter: 400  # random search limit
        n_splits: 4  # cv splits
        scoring: neg_root_mean_squared_error

        build_post_search_model: False  # whether to build a model after the grid search
        verbose_level: 3  # scikit-learn verbosity


        # Params
        param_grid:

            # # Depth and Child Weight
            regressor__max_depth: [3,4,5,6]
            regressor__min_child_weight: [10,15,20,25]

            # Col/Row Sampling
            # regressor__subsample: [0.5, .6, .7, .8, .9, 1.0]
            # regressor__colsample_bytree: [0.9, 1.0]

            # # Model Speed
            # regressor__tree_method: [hist, approx, auto]
            # regressor__max_bin: [64, 128, 256]
            # regressor__gamma: [0.0, 0.1, 1.0]  # controls the minimum loss reduction needed to split a node

            # # Tree Training Speed Overrides
            # regressor__n_estimators: [150]
            # regressor__learning_rate: [0.02]

            # Optimize for Speed
            regressor__n_jobs: [4]  # how many models to build at once
            regressor__nthread: [4]  # how many threads each model can use
            # regressor__max_bin: [128]
            # regressor__tree_method: [hist]

            # drop_columns__drop_patterns: [
                # [],
                # [time_series|market_data|market_cap_last],
                # [time_series|market_data|mfi_first],
                # [time_series|market_data|mfi_last],
                # [time_series|market_data|obv_last],
                # [time_series|market_data|price_rsi_14_first],
                # [time_series|market_data|price_rsi_14_last],
                # [time_series|market_data|price_sma_5_pct_change_15d_period_1],
                # [time_series|market_data|price_sma_5_pct_change_15d_period_2],
                # [time_series|market_data|price_sma_5_pct_change_15d_period_3],
                # [time_series|market_data|price_sma_5_pct_change_15d_period_4],
                # [time_series|market_data|volume_pct_change_15d_period_1],
                # [time_series|market_data|volume_pct_change_15d_period_2],
                # [time_series|market_data|volume_pct_change_15d_period_3],
                # [time_series|market_data|volume_pct_change_15d_period_4],
                # [time_series|market_data|volume_sum_15d_period_1],
                # [time_series|market_data|volume_sum_15d_period_2],
                # [time_series|market_data|volume_sum_15d_period_3],
                # [time_series|market_data|volume_sum_15d_period_4],
                # [wallet_cohorts|normies|buyers_new_sum_15d_period_1],
                # [wallet_cohorts|normies|buyers_new_sum_15d_period_2],
                # # [wallet_cohorts|normies|total_balance_last_15d_period_1],
                # [wallet_cohorts|normies|total_balance_last_15d_period_2],
                # [wallet_cohorts|normies|total_bought_sum_15d_period_1],
                # [wallet_cohorts|normies|total_bought_sum_15d_period_2],
                # [wallet_cohorts|normies|total_holders_last_15d_period_1],
                # [wallet_cohorts|normies|total_holders_last_15d_period_2],
                # [wallet_cohorts|normies|total_sold_sum_15d_period_1],
                # [wallet_cohorts|normies|total_sold_sum_15d_period_2],
                # [wallet_cohorts|whales|buyers_new_sum],
                # [wallet_cohorts|whales|buyers_repeat_sum_15d_period_1],
                # [wallet_cohorts|whales|buyers_repeat_sum_15d_period_2],
                # [wallet_cohorts|whales|total_balance_last_15d_period_1],
                # [wallet_cohorts|whales|total_balance_last_15d_period_2],
                # [wallet_cohorts|whales|total_bought_sum_15d_period_1],
                # [wallet_cohorts|whales|total_bought_sum_15d_period_2],


                # [score_quantile|net_gain_max_investment_winsorized_base_score/0_5pct|*],
                # [score_quantile|net_gain_max_investment_winsorized_base_score/5_15pct|*],
                # [score_quantile|net_gain_max_investment_winsorized_base_score/15_50pct|*],
                # [score_quantile|net_gain_max_investment_winsorized_base_score/50_85pct|*],
                # [score_quantile|net_gain_max_investment_winsorized_base_score/85_95pct|*],
                # [score_quantile|net_gain_max_investment_winsorized_base_score/95_100pct|*],

            #     # [],
            #     ['*|trading/crypto_cash_buys|*'],
            #     ['*|trading/crypto_cash_sells|*'],
            #     # ['*|trading/crypto_inflows|*'],
            #     ['*|trading/crypto_net_cash_flows|*'],
            #     ['*|trading/crypto_net_flows|*'],
                # ['*|trading/crypto_net_gain|*'],
            #     ['*|trading/crypto_outflows|*'],
            #     ['*|trading/max_investment|*'],
            #     ['*|trading/total_volume|*'],
            #     # ['*|trading/unique_coins_traded|*'],
            #     ['*|balance/usd_balance_241031|*'],

                # # ['*|score_dist/*'],
                # ['*|score_dist/net_gain_winsorized_dda619_grid_score_median'],
                # # ['*|score_dist/net_gain_winsorized_dda619_grid_score_p10'],
                # ['*|score_dist/net_gain_winsorized_dda619_grid_score_p90'],
                # ['*|score_dist/net_gain_winsorized_dda619_grid_score_std'],
                # ['*|score_dist/net_gain_winsorized_dda619_grid_residual_median'],
                # ['*|score_dist/net_gain_winsorized_dda619_grid_residual_p10'],
                # ['*|score_dist/net_gain_winsorized_dda619_grid_residual_p90'],
                # ['*|score_dist/net_gain_winsorized_dda619_grid_residual_std'],

                # ['training_clusters|k2_cluster/cluster_0|*'],
                # ['training_clusters|k2_cluster/cluster_1|*'],
                # ['training_clusters|k4_cluster/cluster_0|*'],
                # ['training_clusters|k4_cluster/cluster_1|*'],
                # ['training_clusters|k4_cluster/cluster_2|*'],
                # ['training_clusters|k4_cluster/cluster_3|*'],
            # ]




    # Coin model workflow params
    score_name: net_gain_max_investment_winsorized_base  # reference name for feature columns etc<|MERGE_RESOLUTION|>--- conflicted
+++ resolved
@@ -27,11 +27,7 @@
     # Scores to include as segments + metrics
     wallet_scores_path: temp/wallet_modeling_score_dfs
     wallet_scores: [
-<<<<<<< HEAD
         net_gain_max_investment_winsorized_base
-=======
-        net_gain_max_investment_winsorized
->>>>>>> 1a76f335
         # net_gain_winsorized_dda619_grid,
         # net_flows_max_investment_dda619_grid,
         # net_gain_dda619_grid,
@@ -72,13 +68,8 @@
 coin_modeling:
 
     # Thresholds for coin inclusion in training data
-<<<<<<< HEAD
     min_cohort_wallets: 25  # how many wallets must hold a coin for the coin to be elegible for forecasting
     min_cohort_balance: 10  # how much USD all wallets must hold for the coin to be elegible for forecasting
-=======
-    min_cohort_wallets: 50  # how many wallets must hold a coin for the coin to be elegible for forecasting
-    min_cohort_balance: 10_000  # how much USD all wallets must hold for the coin to be elegible for forecasting
->>>>>>> 1a76f335
 
     # Thresholds for coin inclusion in training data
     min_market_cap: 000_000  # coins below this market cap will not be included in performance assessments
