# CoinModel Config

training_data: #CoinModel

    dataset: dev  # Set to prod or dev; determines whether to query core or dev dataset tables
    parquet_folder: temp/coin_modeling_dfs/dda752_modeling

# CoinModel Cleaning
# Variables used to clean and filter raw data before training data is built
data_cleaning: #CoinModel

    # Market data filters
    max_initial_market_cap: 999150_000_000  # coins above this market cap as of the start of the training period will be removed from all datasets
    max_gap_days: 30  # Maximum consecutive missing days to fill in price gaps (e.g., price interpolation for gaps up to 2 days)
    min_daily_volume: 500 # Minimum average daily volume the coin must have


# CoinModel Wallet Scores
wallet_scores: #CoinModel

    #KeyParam Scores to include as segments + metrics
    score_params:
        # Return Rate
        cw_return_rate_min_000:
            target_variable: cw_crypto_net_gain/max_investment/base
            target_var_min_threshold: 0.00
            target_var_max_threshold: .inf
            y_pred_threshold: 0.6

        cw_return_rate_min_005:
            target_variable: cw_crypto_net_gain/max_investment/base
            target_var_min_threshold: 0.05
            target_var_max_threshold: .inf
            y_pred_threshold: 0.8

        cw_return_rate_min_025:
            target_variable: cw_crypto_net_gain/max_investment/base
            target_var_min_threshold: .25
            target_var_max_threshold: .inf
            y_pred_threshold: 0.75

        cw_return_rate_min_040:
            target_variable: cw_crypto_net_gain/max_investment/base
            target_var_min_threshold: .40
            target_var_max_threshold: .inf
            y_pred_threshold: 0.75

<<<<<<< HEAD
        # Tests
        cw_return_rate_max_-005:
            target_variable: cw_crypto_net_gain/max_investment/base
            target_var_min_threshold: -.inf
            target_var_max_threshold: -0.05
            y_pred_threshold: 0.6

        cw_return_rate_max_-025:
            target_variable: cw_crypto_net_gain/max_investment/base
            target_var_min_threshold: -.inf
            target_var_max_threshold: -0.25
            y_pred_threshold: 0.7

        return_rate_min_025:
            target_variable: crypto_net_gain/max_investment/base
            target_var_min_threshold: .25
            target_var_max_threshold: .inf
            y_pred_threshold: 0.7

        cw_net_flows_rate_min_025:
            target_variable: cw_crypto_net_flows/crypto_inflows/base
            target_var_min_threshold: .25
            target_var_max_threshold: .inf
            y_pred_threshold: 0.7
=======
            # cw_return_rate_regression:
            #     model_type: regression
            #     target_variable: cw_crypto_net_gain/max_investment/winsorized

            # return_rate_regression:
            #     model_type: regression
            #     target_variable: crypto_net_gain/max_investment/winsorized

            # # USD Metrics
            # net_gain_1000:
            #     target_variable: crypto_net_gain
            #     target_var_class_threshold: 1000
            #     y_pred_threshold: 0.7

            # cw_net_flows_1000:
            #     target_variable: cw_crypto_net_flows
            #     target_var_class_threshold: 1000
            #     y_pred_threshold: 0.7
>>>>>>> e47f7ba6

        # cw_return_rate_regression:
        #     model_type: regression
        #     target_variable: cw_crypto_net_gain/max_investment/winsorized

        # return_rate_regression:
        #     model_type: regression
        #     target_variable: crypto_net_gain/max_investment/winsorized

        # # USD Metrics
        # net_gain_min_1000:
        #     target_variable: crypto_net_gain
        #     target_var_min_threshold: 1000
        #     target_var_max_threshold: .inf
        #     y_pred_threshold: 0.7

        # cw_net_flows_min_1000:
        #     target_variable: cw_crypto_net_flows
        #     target_var_min_threshold: 1000
        #     target_var_max_threshold: .inf
        #     y_pred_threshold: 0.7


# CoinModel Segments
wallet_segments: #CoinModel

    wallet_scores_binary_segments: True
    wallet_scores_residuals_segments: False
    wallet_scores_confidence_segments: False

    # score_segment_quantiles: [0.95]  # higher is better; how to assign wallet a score segment
    # score_segment_quantiles: [0.15, 0.85]  # higher is better; how to assign wallet a score segment

    # training_period_cluster_groups: [2,5]  # which n clusters assignment from the training period to segment by


# CoinModel Features
wallet_features: #CoinModel

    # Features from the feature_engineering directory
    toggle_coin_flow_model_features: False

    # Score features params
    usd_materiality: 20 # Wallets with volume/balances below this won't be counted in medians/distributions/etc

    # Metrics to drop based on low observed importance
    drop_trading_metrics: [
        crypto_cash_buys,
        crypto_cash_sells,
        crypto_inflows,
        crypto_net_cash_flows,
        crypto_net_flows,
        crypto_net_gain,
        crypto_outflows,
        max_investment,
        # total_volume,
        unique_coins_traded,
        # average_transaction,
    ]


# CoinModel Modeling Config
# Variables used in the generation of the validation period coin model
coin_modeling: #CoinModel

    #KeyParam Model Type
    # Target variable parameters
    # model_type: regression  # "regression" or "classification"
    model_type: classification  # "regression" or "classification"

    #KeyParam Target Variable
    target_variable: coin_return_winsorized
    # target_variable: coin_return
    # target_variable: coin_return_pctile_full
    # target_variable: coin_return_pctile
    target_var_min_threshold: 0.3  # a classification model will try to predict the target var above this value
    y_pred_threshold: 0.5  # scores above this probability threshold are positive predictions

    returns_winsorization: 0.005


    #KeyParam Modeling Cohort Definition
    # Thresholds for coin inclusion in training data
    min_cohort_wallets: 15  # how many wallets must hold a coin for the coin to be elegible for forecasting
    min_cohort_balance: 1000  # how much USD all wallets must hold for the coin to be elegible for forecasting

    # Thresholds for coin inclusion in training data
    min_market_cap: 000_000  # coins below this market cap will not be included in performance assessments
    max_market_cap: 999150_000_000  # coins above this market cap will not be included in performance assessments

    # Train/Test/Eval split
    test_size: 0.2  # what % of the total population will be used as test
    eval_size: 0.05  # what % used for the early stopping eval set



    # CoinModel Feature Selection
    # Params used to remove unnecessary features
    feature_selection:

        drop_patterns: [
            # Segment Category
            # all_wallets*,
            # score_quantile|*,
            # score_binary|*
            wallet_cohorts|*,
            time_series|*,
            training_clusters|*,

            # Segment Family
            # score_binary|cw_return_rate_000*,
            # score_binary|cw_return_rate_005*,
            # score_binary|cw_return_rate_025*,
            score_binary|cw_return_rate_040*,
            score_binary|net_gain_1000*,
            score_binary|cw_net_flows_1000*,
            # wallet_cohorts|whales_longterm|*,
            # wallet_cohorts|normies|*,

            # # Segment Value
            'training_clusters|k5_cluster/cluster_0|*',
            # 'training_clusters|k5_cluster/cluster_1|*',
            'training_clusters|k5_cluster/cluster_2|*',
            'training_clusters|k5_cluster/cluster_3|*',
            'training_clusters|k5_cluster/cluster_4|*',

            # Metric
            # time_series|market_data|price*,
            # time_series|market_data|volume*,
            time_series|market_data|*period_1,
            time_series|market_data|*period_2,
            # time_series|market_data|*period_3,

            # wallet_cohorts|*|*period_1,
            # wallet_cohorts|*|*period_2,
            # wallet_cohorts|*|*period_3,
            wallet_cohorts|*|buyers_new*,
            wallet_cohorts|*|total_bought*,
            # wallet_cohorts|*|total_holders*,
            # wallet_cohorts|*|total_balance*,
            wallet_cohorts|*|total_sold*,



            # Metric Detail
            '*|trading/crypto_cash_buys|*',
            '*|trading/crypto_cash_sells|*',
            '*|trading/crypto_inflows|*',
            '*|trading/crypto_net_cash_flows|*',
            '*|trading/crypto_net_flows|*',
            '*|trading/crypto_net_gain|*',
            '*|trading/crypto_outflows|*',
            '*|trading/max_investment|*',
            # '*|trading/total_volume|*',
            '*|trading/unique_coins_traded|*',
            # '*|trading/average_transaction|*',
            '*|balances/usd_balance_starting*|*',
            # '*|balances/usd_balance_ending*|*',


            # Transformation Category
            # '*|aggregations/*',
            # '*|score_dist/*',
            # '*|score_wtd/*',
            'training_clusters|*|score_dist/*',
            'training_clusters|*|score_wtd/*',


            # Transformation Base
            '*|*/cw_return_rate_regression_score*',
            '*|*/return_rate_regression_score*',
            '*|*cw_net_flows_1000_score*',
            '*|*/net_gain_1000_score*',
            '*|*/cw_return_rate_040_score*',
            '*|*/cw_return_rate_025_score*',
            '*|*/cw_return_rate_005_score*',
            '*|*/cw_return_rate_000_score*',

            # '*|score_dist/*_median',
            # '*|score_dist/*_p05',
            # '*|score_dist/*_p10',
            # '*|score_dist/*_p90',
            # '*|score_dist/*_p95',
            # '*|score_dist/*_std',

            '*|score_wtd/*',

            # Transformation Method
            # '*/sum',
            # '*/sum_pct',
            '*/count',
            '*/count_pct',

            '*|score_dist/*',
            '*|*/*/kurt',
            '*|*/*/median',
            '*|*/*/p002',
            '*|*/*/p01',
            '*|*/*/p05',
            '*|*/*/p10',
            # '*|*/*/p90',
            '*|*/*/p95',
            '*|*/*/p99',
            # '*|*/*/p998',
            '*|*/*/skew',
            '*|*/*/std',


        ]

        # Correlation/variance-based removal
        scale_before_selection: False # whether to apply variance thresholds before or after scaling data
        variance_threshold: 0.00 # features with this level of variance or less will be removed
        correlation_threshold: 1.999 # features above this correlation coefficient will be removed
        protected_features: []

    # CoinModel Params
    model_params:
        n_estimators: 400
        max_depth: 4
        min_child_weight: 10
        learning_rate: 0.02
        colsample_bytree: 1.0
        subsample: 1.0
        gamma: 0.02
        max_bin: 256
        early_stopping_rounds: 20
        eval_metric: rmse

        # non modeling metaparams
        random_state: 42
        n_jobs: -1

    # CoinModel Grid Search
    grid_search_params:

        #KeyParam Grid Search
        # -------------------------------
        # enabled: True
        # -------------------------------

        # Search Methodology
        drop_patterns_include_n_features: 1

        n_iter: 400  # random search limit
        n_splits: 5  # cv splits
        regressor_scoring: neg_root_mean_squared_error
        # classifier_scoring: validation_auc_scorer
        classifier_scoring: validation_top_percentile_returns_scorer
        percentile_threshold: 0.005

        build_post_search_model: False  # whether to build a model after the grid search
        verbose_level: 3  # scikit-learn verbosity


        # Params
        param_grid:

            # # Depth and Child Weight
            # estimator__max_depth: [3,4,5,6]
            # estimator__min_child_weight: [10,15,20,25]

            # Col/Row Sampling
            # estimator__subsample: [0.5, .6, .7, .8, .9, 1.0]
            # estimator__colsample_bytree: [0.9, 1.0]

            # # Model Speed
            # estimator__tree_method: [hist, approx, auto]
            # estimator__max_bin: [64, 128, 256]
            # estimator__gamma: [0.0, 0.1, 1.0]  # controls the minimum loss reduction needed to split a node

            # # Tree Training Speed Overrides
            # estimator__n_estimators: [150]
            # estimator__learning_rate: [0.02]

            # Optimize for Speed
            estimator__n_jobs: [4]  # how many models to build at once
            estimator__nthread: [4]  # how many threads each model can use
            # estimator__max_bin: [128]
            # estimator__tree_method: [hist]

            drop_columns__drop_patterns: [
                # Segment Category
                # all_wallets*,
                # score_quantile|*,
                # score_binary|*
                # training_clusters|*,

                # Segment Family
                # score_binary|cw_return_rate_000*,
                # score_binary|cw_return_rate_005*,
                # score_binary|cw_return_rate_025*,
                # score_binary|cw_return_rate_040*,
                # score_binary|net_gain_1000*,
                # score_binary|cw_net_flows_1000*,
                # score_binary|cw_net_flows_1000*,
                # score_binary|net_gain_1000*,

                # # Segment Value
                'training_clusters|k5_cluster/cluster_0|*',
                'training_clusters|k5_cluster/cluster_1|*',
                'training_clusters|k5_cluster/cluster_2|*',
                'training_clusters|k5_cluster/cluster_3|*',
                'training_clusters|k5_cluster/cluster_4|*',


                # Metric
                # time_series|market_data|price*,
                # time_series|market_data|volume*,
                # time_series|market_data|*_period_1,
                # time_series|market_data|*_period_2,
                # time_series|market_data|*_period_3,

                # wallet_cohorts|*|*period_1,
                # wallet_cohorts|*|*period_2,
                # wallet_cohorts|*|total_sold*,

                # Metric Details
                # '*|trading/average_transaction|*',
                # '*|trading/crypto_cash_buys|*',
                # '*|trading/crypto_cash_sells|*',


                # Transformation Base
                # '*|*/cw_return_rate_regression_score*',
                # '*|*/return_rate_regression_score*',
                # '*|*cw_net_flows_1000_score*',
                # '*|*/net_gain_1000_score*',
                # '*|*/cw_return_rate_040_score*',
                # '*|*/cw_return_rate_025_score*',
                # '*|*/cw_return_rate_005_score*',
                # '*|*/cw_return_rate_000_score*',


                # '*|score_wtd/*',

                # '*/sum',
                # '*/sum_pct',
                # '*/count',
                # '*/count_pct',

                # '*|*/*/kurt',
                # '*|*/*/median',
                # '*|*/*/p002',
                # '*|*/*/p01',
                # '*|*/*/p05',
                # '*|*/*/p10',
                # # '*|*/*/p90',
                # '*|*/*/p95',
                # '*|*/*/p99',
                # # '*|*/*/p998',
                # '*|*/*/skew',
                # '*|*/*/std',

            ]




    # Coin model workflow params
    score_name: net_gain_max_investment_winsorized_base  # reference name for feature columns etc


# CoinModel Multithreading
# Determines how many workers will be used in multithreading executions
n_threads: #CoinModel
    cw_flattening_threads: 24  # multithreads flattening in wallet_metrics_flattening.py<|MERGE_RESOLUTION|>--- conflicted
+++ resolved
@@ -45,7 +45,6 @@
             target_var_max_threshold: .inf
             y_pred_threshold: 0.75
 
-<<<<<<< HEAD
         # Tests
         cw_return_rate_max_-005:
             target_variable: cw_crypto_net_gain/max_investment/base
@@ -70,26 +69,6 @@
             target_var_min_threshold: .25
             target_var_max_threshold: .inf
             y_pred_threshold: 0.7
-=======
-            # cw_return_rate_regression:
-            #     model_type: regression
-            #     target_variable: cw_crypto_net_gain/max_investment/winsorized
-
-            # return_rate_regression:
-            #     model_type: regression
-            #     target_variable: crypto_net_gain/max_investment/winsorized
-
-            # # USD Metrics
-            # net_gain_1000:
-            #     target_variable: crypto_net_gain
-            #     target_var_class_threshold: 1000
-            #     y_pred_threshold: 0.7
-
-            # cw_net_flows_1000:
-            #     target_variable: cw_crypto_net_flows
-            #     target_var_class_threshold: 1000
-            #     y_pred_threshold: 0.7
->>>>>>> e47f7ba6
 
         # cw_return_rate_regression:
         #     model_type: regression
