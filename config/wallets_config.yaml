--- conflicted
+++ resolved
@@ -54,28 +54,17 @@
 
     # Wallet cohort thresholds
     min_coins_traded: 3  # Exclude wallets that have traded fewer coins than this during the training period
-<<<<<<< HEAD
     max_coins_traded: 50  # Exclude wallets that have traded more coins than this during the training period
     min_wallet_investment: 25000 # The amount of lifetime USD investment a wallet must have to be included in the training data
     max_wallet_investment: 25_000_000 # The amount of lifetime USD investment a wallet must have to be included in the training data
+    max_coins_traded: 100  # Exclude wallets that have traded more coins than this during the training period
+    min_wallet_investment: 30000 # The amount of lifetime USD investment a wallet must have to be included in the training data
+    max_wallet_investment: 50_000_000 # The amount of lifetime USD investment a wallet must have to be included in the training data
     min_wallet_volume: 50000  # Exclude wallets with fewer than this amount of training period USD volume
     max_wallet_volume: 50_000_000  # Exclude wallets with fewer than this amount of training period USD volume
     min_wallet_inflows: 25000  # Exclude wallets with inflows greater than or equal to this amount (USD)
     max_wallet_inflows: 25_000_000  # Exclude wallets with inflows greater than or equal to this amount (USD)
     max_wallet_profits: 50_000_000  # Exclude wallets with aggregate net gain above this amount (USD)
-=======
-    max_coins_traded: 100  # Exclude wallets that have traded more coins than this during the training period
-    min_wallet_investment: 30000 # The amount of lifetime USD investment a wallet must have to be included in the training data
-    max_wallet_investment: 50_000_000 # The amount of lifetime USD investment a wallet must have to be included in the training data
-    min_wallet_volume: 50000  # Exclude wallets with fewer than this amount of training period USD volume
-    max_wallet_volume: 50_000_000  # Exclude wallets with fewer than this amount of training period USD volume
-    max_wallet_profits: 50_000_000  # Exclude wallets with more than this total net gain from analysis
-
-    # Coin-wallet pair thresholds
-    max_wallet_coin_profits: 25_000_000  # Exclude wallets with profits or losses greater than or equal to this amount (USD)
-    max_wallet_coin_inflows: 25_000_000  # Exclude wallets with inflows greater than or equal to this amount (USD)
-    min_wallet_coin_inflows: 2000  # The amount of lifetime USD inflows a wallet must have to be included in the training data
->>>>>>> 46294691
 
     # Market data filters
     max_initial_market_cap: 999150_000_000  # coins above this market cap as of the start of the training period will be removed from all datasets
@@ -103,3 +92,20 @@
     min_balance: 10000  # how much USD all wallets must hold for the coin to be elegible for forecasting
     min_market_cap: 2_000_000  # coins below this market cap will not be included in performance assessments
     max_market_cap: 30_000_000  # coins above this market cap will not be included in performance assessments
+
+
+# Variables used for model generation
+modeling:
+    model_type: "xgb"
+    model_params:
+        n_estimators: 200
+        max_depth: 4
+        learning_rate: 0.05
+        subsample: 0.8
+        colsample_bytree: 1.0
+        min_child_weight: 5
+        random_state: 42
+        n_jobs: -1
+    target_variable: "performance_score"
+    returns_winsorization: 0.01
+    drop_columns: []