--- conflicted
+++ resolved
@@ -32,11 +32,7 @@
 
     # Local pipeline configs
     dataset: prod  # Set to prod or dev; determines whether to query core or dev dataset tables
-<<<<<<< HEAD
     parquet_folder: temp/wallet_modeling_dfs/windowed  # where to store parquet files
-=======
-    parquet_folder: temp/wallet_modeling_dfs/dev  # where to store parquet files
->>>>>>> 5fc65ce1
     model_artifacts_folder: ../artifacts/wallet_modeling/hybridized  # where model artifacts are stored
 
 
@@ -56,15 +52,9 @@
 # WalletModel Cleaning
 data_cleaning:
 
-<<<<<<< HEAD
     # Wallet cohort thresholds
     min_coins_traded: 4  # Exclude wallets that have traded fewer coins than this during the training period; overridden to 1 if hybrid IDs are used
     max_coins_traded: 250  # Exclude wallets that have traded more coins than this during the training period
-=======
-    # KeyParam Wallet cohort thresholds
-    min_coins_traded: 3  # Exclude wallets that have traded fewer coins than this during the training period; overridden to 1 if hybrid IDs are used
-    max_coins_traded: 50  # Exclude wallets that have traded more coins than this during the training period
->>>>>>> 5fc65ce1
 
     min_wallet_investment: 2000 # time weighted average balance filter
     min_wallet_inflows: 2000  # Exclude wallets with inflows below this amount (USD)
